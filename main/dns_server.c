--- conflicted
+++ resolved
@@ -65,21 +65,12 @@
         return;
     }
 
-<<<<<<< HEAD
-    ESP_LOGI(TAG, "DNS server listening on port %d, redirecting to %u.%u.%u.%u", 
-             current_config.port,
-             (unsigned int)((current_config.ap_ip >> 24) & 0xFF),
-             (unsigned int)((current_config.ap_ip >> 16) & 0xFF),
-             (unsigned int)((current_config.ap_ip >> 8) & 0xFF),
-             (unsigned int)(current_config.ap_ip & 0xFF));
-=======
     ESP_LOGI(TAG, "DNS server listening on port %u, redirecting to %u.%u.%u.%u",
              (unsigned)current_config.port,
              (unsigned)((current_config.ap_ip >> 24) & 0xFF),
              (unsigned)((current_config.ap_ip >> 16) & 0xFF),
              (unsigned)((current_config.ap_ip >> 8) & 0xFF),
              (unsigned)(current_config.ap_ip & 0xFF));
->>>>>>> 77576368
 
     uint8_t rx_buffer[512];
 
